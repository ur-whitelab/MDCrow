--- conflicted
+++ resolved
@@ -23,12 +23,8 @@
         "pqapi",
         "rmrkl",
         "nbformat",
-<<<<<<< HEAD
-        "openmm",
         "requests",
-=======
         "python-dotenv",
->>>>>>> e5d99a47
     ],
     test_suite="tests",
     long_description=long_description,
