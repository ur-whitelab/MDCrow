--- conflicted
+++ resolved
@@ -64,15 +64,10 @@
     query: str = Field(
         ...,
         description=(
-<<<<<<< HEAD
-            "simulation required by the user. Be as descriptive as possible"
-            " including requirements of the simulation, such as the forcefields, "
-            "integrator, and constraints. Also, mention the protein you are working on."
-=======
-            "simulation required by the user. You MUST "
-            "specify the objective, and requirements of the simulation as well "
->>>>>>> dde6e225
-            "as on what protein you are working."
+            "Simulation required by the user. Be as descriptive as possible, "
+            "including the requirements of the simulation, such as the force fields, "
+            "integrator, and constraints. Also, mention the protein you "
+            "are working on. "
         ),
     )
 
