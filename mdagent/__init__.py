--- conflicted
+++ resolved
@@ -1,8 +1,5 @@
 from .agent import MDAgent, make_tools
-<<<<<<< HEAD
 from .tools.md_util_tools import Name2PDBTool
-=======
->>>>>>> e5d99a47
 from .tools.search_tools import Scholar2ResultLLM
 from .tools.vis_tools import (
     CheckDirectoryFiles,
@@ -14,10 +11,8 @@
 __all__ = [
     "MDAgent",
     "Scholar2ResultLLM",
-<<<<<<< HEAD
+
     "Name2PDBTool",
-=======
->>>>>>> e5d99a47
     "make_tools",
     "VisFunctions",
     "MDAgent",
