import json
from typing import Optional

import streamlit as st

from .subagent_setup import SubAgentInitializer, SubAgentSettings


class Iterator:
    def __init__(
        self,
        subagent_settings: Optional[SubAgentSettings],
        all_tools_string: Optional[str] = None,
        current_tools: Optional[dict] = None,
        args: Optional[dict] = None,
    ):
        if subagent_settings is None:
            raise ValueError("Subagent settings cannot be None")  # shouldn't happen
        self.path_registry = subagent_settings.path_registry
        self.memory = subagent_settings.memory
        if not self.path_registry:
            raise ValueError("Path registry not found")
        self.ckpt_dir = self.path_registry.ckpt_dir
        self.all_tools_string = all_tools_string
        self.current_tools = current_tools
<<<<<<< HEAD
=======
        self.args = args or {}
        os.makedirs(f"{self.ckpt_dir}/history/", exist_ok=True)
>>>>>>> 6c5fdfa9

        # initialize agents
        initializer = SubAgentInitializer(subagent_settings)
        subagents = initializer.create_iteration_agents()
        self.action = subagents["action"]
        self.critic = subagents["critic"]
        self.skill = subagents["skill"]

<<<<<<< HEAD
    def _run_loop(self, task, full_history, skills):
=======
    def _add_to_history(
        self,
        existing_history,
        iter,
        task,
        code_history,
        output_history,
        critique,
        suggestions,
    ):
        # Initialize the output dictionary
        files_history = self.path_registry.list_path_names()
        if existing_history is None:
            existing_history = []

        # Initialize the output dictionary
        output_dict = {
            "iteration": iter,
            "task": task,
            "code": code_history,
            "output": output_history,
            "files": files_history,
            "critique": critique,
            "suggestions": suggestions,
        }
        # Append to the existing history
        output_json_string = json.dumps(output_dict, indent=4)
        existing_history.append(output_json_string)
        return existing_history

    def _save_failures(self, history, msg):
        if msg is None:
            # save to file
            with open(f"{self.ckpt_dir}/history/failed_history.json", "a") as f:
                history_string = json.dumps(history)
                f.write("\n" + history_string + "\n")
            return "failed history saved to file"
        else:
            # save to file
            with open(f"{self.ckpt_dir}/history/failed_history.json", "a") as f:
                f.write("\n" + msg + "\n")
            return None

    def _run_loop(self, task, full_history, skills, args):
>>>>>>> 6c5fdfa9
        """
        this function just runs the iteration 1 time
        """
        critique = None
        print("\n\033[46m action agent is running, writing code\033[0m")
        st.markdown("action agent is running, writing code", unsafe_allow_html=True)
        success, code, fxn_name, code_output = self.action._run_code(
            full_history, task, skills, args
        )
        print("\nCode Output: ", code_output)
        critique = self.critic._run(code, task, code_output)
        critique = critique.replace("```json", "").replace("```", "").strip()
        critique_full = json.loads(critique)
        task_relevance = critique_full["task_relevance"]
        critique = critique_full["critique"]
        suggestions = critique_full["suggestions"]
        if task_relevance and success:
            success = True
        else:
            success = False
        return success, code, fxn_name, code_output, task, critique, suggestions

    def _run_iterations(self, run, task, args):
        iterations = 5
        iter = 0
        success = False
        full_history = None
        skills = self._pull_information()["skills"]
        while iter < iterations and success is False:
            (
                success,
                code,
                fxn_name,
                code_output,
                task,
                critique,
                suggestions,
            ) = self._run_loop(task, full_history, skills, args)

            # save to history
            full_history = self.memory._write_history_iterator(
                prompt=task,
                attempt_number=iter,
                code=code,
                output=code_output,
                critique=critique + suggestions,
                success=success,
            )
            if success:
                # give successful code to tool/skill manager
                print("\n\033[46mThe new code is complete, running skill agent\033[0m")
                st.markdown(
                    "The new code is complete, running skill agent",
                    unsafe_allow_html=True,
                )
                tool_name = self.skill.add_new_tool(fxn_name, code)
                return success, tool_name
            iter += 1

        # if max iterations reached without success, save failures to file
        print("\n\033[46m Max iterations reached, saving failed history to file\033[0m")
        st.markdown(
            "Max iterations reached, saving failed history to file",
            unsafe_allow_html=True,
        )
        tool_name = None
        return success, tool_name

    # run da whole thing
    def run(self, task, user_prompt):
        # info = self._pull_information() # if you want to pass any of these info
        success, tool_name = self._run_iterations(
            task,
            user_prompt,
            self.args,
        )
        if success:
            return tool_name
        else:
            return None

    def _pull_information(self):
        full_history_string = self.memory.retrieve_recent_memory_iterator()

        skills = self.skill.get_skills()
        if skills:
            skills_string = json.dumps(skills)
        else:
            skills_string = ""

        files = self.path_registry.list_path_names()
        if files:
            files_string = json.dumps(files)
        else:
            files_string = ""

        current_tools_string = ""
        if self.current_tools:
            current_tools_string = json.dumps(self.current_tools)

        info = {
            "full_history": full_history_string,
            "skills": skills_string,
            "files": files_string,
            "current_tools": current_tools_string,
            "all_tools": self.all_tools_string,
        }
        return info<|MERGE_RESOLUTION|>--- conflicted
+++ resolved
@@ -23,11 +23,6 @@
         self.ckpt_dir = self.path_registry.ckpt_dir
         self.all_tools_string = all_tools_string
         self.current_tools = current_tools
-<<<<<<< HEAD
-=======
-        self.args = args or {}
-        os.makedirs(f"{self.ckpt_dir}/history/", exist_ok=True)
->>>>>>> 6c5fdfa9
 
         # initialize agents
         initializer = SubAgentInitializer(subagent_settings)
@@ -36,54 +31,7 @@
         self.critic = subagents["critic"]
         self.skill = subagents["skill"]
 
-<<<<<<< HEAD
     def _run_loop(self, task, full_history, skills):
-=======
-    def _add_to_history(
-        self,
-        existing_history,
-        iter,
-        task,
-        code_history,
-        output_history,
-        critique,
-        suggestions,
-    ):
-        # Initialize the output dictionary
-        files_history = self.path_registry.list_path_names()
-        if existing_history is None:
-            existing_history = []
-
-        # Initialize the output dictionary
-        output_dict = {
-            "iteration": iter,
-            "task": task,
-            "code": code_history,
-            "output": output_history,
-            "files": files_history,
-            "critique": critique,
-            "suggestions": suggestions,
-        }
-        # Append to the existing history
-        output_json_string = json.dumps(output_dict, indent=4)
-        existing_history.append(output_json_string)
-        return existing_history
-
-    def _save_failures(self, history, msg):
-        if msg is None:
-            # save to file
-            with open(f"{self.ckpt_dir}/history/failed_history.json", "a") as f:
-                history_string = json.dumps(history)
-                f.write("\n" + history_string + "\n")
-            return "failed history saved to file"
-        else:
-            # save to file
-            with open(f"{self.ckpt_dir}/history/failed_history.json", "a") as f:
-                f.write("\n" + msg + "\n")
-            return None
-
-    def _run_loop(self, task, full_history, skills, args):
->>>>>>> 6c5fdfa9
         """
         this function just runs the iteration 1 time
         """
