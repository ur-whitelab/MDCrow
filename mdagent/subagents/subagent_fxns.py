--- conflicted
+++ resolved
@@ -16,14 +16,10 @@
         if subagent_settings is None:
             raise ValueError("Subagent settings cannot be None")  # shouldn't happen
         self.path_registry = subagent_settings.path_registry
-<<<<<<< HEAD
         self.memory = subagent_settings.memory
-        self.ckpt_dir = subagent_settings.ckpt_dir
-=======
         if not self.path_registry:
             raise ValueError("Path registry not found")
         self.ckpt_dir = self.path_registry.ckpt_dir
->>>>>>> 3bdab5b3
         self.all_tools_string = all_tools_string
         self.current_tools = current_tools
 
