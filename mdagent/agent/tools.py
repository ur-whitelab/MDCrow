--- conflicted
+++ resolved
@@ -3,15 +3,13 @@
 from langchain import agents
 from langchain.base_language import BaseLanguageModel
 
-<<<<<<< HEAD
+
 from ..tools.clean_tools import (
     RemoveWaterCleaningTool,
     SpecializedCleanTool,
     addHydrogensCleaningTool,
 )
-=======
 from ..tools.md_util_tools import Name2PDBTool
->>>>>>> d30c8ae4
 from ..tools.search_tools import Scholar2ResultLLM
 from ..tools.setup_and_Run import SetUpAndRunTool
 from ..tools.vis_tools import (
@@ -31,14 +29,11 @@
         CheckDirectoryFiles(),
         VisualizationToolRender(),
         PlanBVisualizationTool(),
-<<<<<<< HEAD
         SpecializedCleanTool(),
         RemoveWaterCleaningTool(),
         addHydrogensCleaningTool(),
         SetUpAndRunTool(),
-=======
         Name2PDBTool(),
->>>>>>> d30c8ae4
     ]
 
     # add literature search tool
