import os

from dotenv import load_dotenv
from langchain import agents
from langchain.base_language import BaseLanguageModel

from ..tools.clean_tools import (
    AddHydrogensCleaningTool,
    RemoveWaterCleaningTool,
    SpecializedCleanTool,
)
from ..tools.md_util_tools import Name2PDBTool
from ..tools.plot_tools import SimulationOutputFigures
from ..tools.search_tools import Scholar2ResultLLM
from ..tools.setup_and_run import InstructionSummary, SetUpAndRunTool
from ..tools.vis_tools import PlanBVisualizationTool, VisualizationToolRender


def make_tools(llm: BaseLanguageModel, verbose=False):
    load_dotenv()

    # Get the api keys

    os.getenv("OPENAI_API_KEY")
    pqa_key = os.getenv("PQA_API_KEY")

    all_tools = agents.load_tools(["python_repl", "human", "llm-math"], llm)

    # add visualization tools

    all_tools += [
        VisualizationToolRender(),
        PlanBVisualizationTool(),
        SpecializedCleanTool(),
        RemoveWaterCleaningTool(),
        AddHydrogensCleaningTool(),
        SetUpAndRunTool(),
        Name2PDBTool(),
<<<<<<< HEAD
        SimulationOutputFigures(),
=======
        InstructionSummary(),
>>>>>>> 6a40b994
    ]

    # add literature search tool
    if pqa_key:
        all_tools.append(Scholar2ResultLLM(pqa_key))
    return all_tools<|MERGE_RESOLUTION|>--- conflicted
+++ resolved
@@ -36,11 +36,8 @@
         AddHydrogensCleaningTool(),
         SetUpAndRunTool(),
         Name2PDBTool(),
-<<<<<<< HEAD
         SimulationOutputFigures(),
-=======
         InstructionSummary(),
->>>>>>> 6a40b994
     ]
 
     # add literature search tool
