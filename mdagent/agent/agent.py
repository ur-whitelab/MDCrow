import langchain
<<<<<<< HEAD
=======
from dotenv import load_dotenv
>>>>>>> e5d99a47
from langchain.callbacks.streaming_stdout import StreamingStdOutCallbackHandler
from rmrkl import ChatZeroShotAgent, RetryAgentExecutor

from .tools import make_tools

<<<<<<< HEAD
=======
load_dotenv()

>>>>>>> e5d99a47

def _make_llm(model, temp, verbose):
    if model.startswith("gpt-3.5-turbo") or model.startswith("gpt-4"):
        llm = langchain.chat_models.ChatOpenAI(
            temperature=temp,
            model_name=model,
            request_timeout=1000,
            streaming=True if verbose else False,
            callbacks=[StreamingStdOutCallbackHandler()] if verbose else [None],
        )
    elif model.startswith("text-"):
        llm = langchain.OpenAI(
            temperature=temp,
            model_name=model,
            streaming=True if verbose else False,
            callbacks=[StreamingStdOutCallbackHandler()] if verbose else [None],
        )
    else:
        raise ValueError(f"Invalid model name: {model}")
    return llm


class MDAgent:
    def __init__(
        self,
        tools=None,
        model="gpt-3.5-turbo-0613",
        tools_model="gpt-3.5-turbo-0613",
        temp=0.1,
        max_iterations=40,
        api_key=None,
        verbose=True,
    ):
        self.llm = _make_llm(model, temp, verbose)
        if tools is None:
            tools_llm = _make_llm(tools_model, temp, verbose)
            tools = make_tools(tools_llm, verbose=verbose)

        # Initialize agent
        self.agent_executor = RetryAgentExecutor.from_agent_and_tools(
            tools=tools,
            agent=ChatZeroShotAgent.from_llm_and_tools(self.llm, tools),
            verbose=True,
            max_iterations=max_iterations,
            return_intermediate_steps=True,
        )

    def run(self, prompt):
        outputs = self.agent_executor({"input": prompt})
        # Parse long output (with intermediate steps)
        intermed = outputs["intermediate_steps"]

        final = ""
        for step in intermed:
            final += f"Thought: {step[0].log}\n" f"Observation: {step[1]}\n"
        final += f"Final Answer: {outputs['output']}"

        return final<|MERGE_RESOLUTION|>--- conflicted
+++ resolved
@@ -1,18 +1,13 @@
 import langchain
-<<<<<<< HEAD
-=======
+
 from dotenv import load_dotenv
->>>>>>> e5d99a47
 from langchain.callbacks.streaming_stdout import StreamingStdOutCallbackHandler
 from rmrkl import ChatZeroShotAgent, RetryAgentExecutor
 
 from .tools import make_tools
 
-<<<<<<< HEAD
-=======
 load_dotenv()
 
->>>>>>> e5d99a47
 
 def _make_llm(model, temp, verbose):
     if model.startswith("gpt-3.5-turbo") or model.startswith("gpt-4"):
