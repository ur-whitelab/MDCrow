--- conflicted
+++ resolved
@@ -137,7 +137,6 @@
         freq: str | None = "0.1",
     ) -> str:
         try:
-
             traj = load_single_traj(self.path_registry, top_file, traj_file)
             if not traj:
                 return """Failed. Trajectory could not be loaded; unable to retrieve
@@ -191,7 +190,6 @@
 
         except Exception as e:
             return f"Failed. {type(e).__name__}: {e}"
-
 
     def save_results_to_file(self, results: dict, file_name: str) -> None:
         with open(file_name, "w") as f:
@@ -282,14 +280,9 @@
             )
 
 
-def plot_helper_functions():
-    """
-    Helper function for plotting
-    """
-    # Helper functions for plotting
-
-
-def plot_time_series(data:?, title:str="Time Series Plot", ylabel:str="Value":
+def plot_time_series(
+    data, title: str = "Time Series Plot", ylabel: str = "Value", save_path=None
+):
     plt.figure(figsize=(10, 6))
     plt.plot(data, label="Hydrogen Bonds")
     plt.xlabel("Time (frames)")
@@ -298,20 +291,22 @@
     plt.legend()
     plt.grid(True)
 
-<<<<<<< HEAD
     if save_path:
         plt.savefig(save_path)
         if PathRegistry.get_instance() is not None:
             PathRegistry.get_instance().register_path(save_path)
     else:
         plt.show()
-=======
-    plt.savefig(save_path)
->>>>>>> f0964959
     plt.close()
 
 
-def plot_histogram(data:?, bins:int=10, title:str="Histogram", xlabel:str="Value"):
+def plot_histogram(
+    data,
+    bins: int = 10,
+    title: str = "Histogram",
+    xlabel: str = "Value",
+    save_path=None,
+):
     plt.figure(figsize=(10, 6))
     plt.hist(data, bins=bins, edgecolor="black")
     plt.xlabel(xlabel)
@@ -319,7 +314,6 @@
     plt.title(title)
     plt.grid(True)
 
-<<<<<<< HEAD
     if save_path:
         plt.savefig(save_path)
         if PathRegistry.get_instance() is not None:
@@ -349,9 +343,4 @@
         plot_type="histogram",
         method="example",
         path_registry=PathRegistry.get_instance(),
-    )
-=======
-   plt.savefig(save_path)
-    plt.close()
-
->>>>>>> f0964959
+    )