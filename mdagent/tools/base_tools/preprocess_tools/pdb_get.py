from typing import Optional

import requests
import streamlit as st
from langchain.tools import BaseTool
from rdkit import Chem

from mdagent.utils import FileType, PathRegistry


def get_pdb(query_string: str, path_registry: PathRegistry):
    """
    Search RSCB's protein data bank using the given query string
    and return the path to pdb file in either CIF or PDB format
    """
    if path_registry is None:
        path_registry = PathRegistry.get_instance()
    url = "https://search.rcsb.org/rcsbsearch/v2/query?json={search-request}"
    query = {
        "query": {
            "type": "terminal",
            "service": "full_text",
            "parameters": {"value": query_string},
        },
        "return_type": "entry",
    }
    r = requests.post(url, json=query)
    if r.status_code == 204:
        return None
    if "cif" in query_string or "CIF" in query_string:
        filetype = "cif"
    else:
        filetype = "pdb"
    if "result_set" in r.json() and len(r.json()["result_set"]) > 0:
        pdbid = r.json()["result_set"][0]["identifier"]
        print(f"PDB file found with this ID: {pdbid}")
        st.markdown(f"PDB file found with this ID: {pdbid}", unsafe_allow_html=True)
        url = f"https://files.rcsb.org/download/{pdbid}.{filetype}"
        pdb = requests.get(url)
        filename = path_registry.write_file_name(
            FileType.PROTEIN,
            protein_name=pdbid,
            description="raw",
            file_format=filetype,
        )
        file_id = path_registry.get_fileid(filename, FileType.PROTEIN)
        directory = f"{path_registry.ckpt_pdb}"

        with open(f"{directory}/{filename}", "w") as file:
            file.write(pdb.text)
        path_registry.map_path(
            file_id,
            f"{path_registry.ckpt_pdb}/{filename}",
            "PDB file downloaded from RSCB",
        )

        return filename, file_id
    return None


class ProteinName2PDBTool(BaseTool):
    name = "PDBFileDownloader"
    description = (
        "This tool downloads PDB (Protein Data Bank) or"
        "CIF (Crystallographic Information File) files using"
        "a protein's common name (NOT a small molecule)."
        "When a specific file type, either PDB or CIF,"
        "is requested, add file type to the query string with space."
        "Input: Commercial name of the protein or file without"
        "file extension"
        "Output: Corresponding PDB or CIF file"
    )
    path_registry: Optional[PathRegistry]

    def __init__(self, path_registry: Optional[PathRegistry]):
        super().__init__()
        self.path_registry = path_registry

    def _run(self, query: str) -> str:
        """Use the tool."""
        try:
            if self.path_registry is None:  # this should not happen
                return "Failed. Path registry not initialized"
            filename, pdbfile_id = get_pdb(query, self.path_registry)
            if pdbfile_id is None:
                return "Failed. Name2PDB tool failed to find and download PDB file."
            else:
                self.path_registry.map_path(
                    pdbfile_id,
                    f"{self.path_registry.ckpt_pdb}/{filename}",
                    f"PDB file downloaded from RSCB, PDBFile ID: {pdbfile_id}",
                )
                return f"Succeeded. Downloaded the PDB file:{pdbfile_id}"
        except Exception as e:
            return f"Failed. {type(e).__name__}: {str(e)}"

    async def _arun(self, query) -> str:
        """Use the tool asynchronously."""
        raise NotImplementedError("this tool does not support async")


class MolPDB:
    def __init__(self, path_registry):
        self.path_registry = path_registry

    def is_smiles(self, text: str) -> bool:
        try:
            m = Chem.MolFromSmiles(text, sanitize=False)
            if m is None:
                return False
            return True
        except Exception:
            return False

    def largest_mol(
        self, smiles: str
    ) -> (
        str
    ):  # from https://github.com/ur-whitelab/chemcrow-public/blob/main/chemcrow/utils.py
        ss = smiles.split(".")
        ss.sort(key=lambda a: len(a))
        while not self.is_smiles(ss[-1]):
            rm = ss[-1]
            ss.remove(rm)
        return ss[-1]

    def molname2smiles(
        self, query: str
    ) -> (
        str
    ):  # from https://github.com/ur-whitelab/chemcrow-public/blob/main/chemcrow/tools/databases.py
        url = " https://pubchem.ncbi.nlm.nih.gov/rest/pug/compound/name/{}/{}"
        r = requests.get(url.format(query, "property/IsomericSMILES/JSON"))
        # convert the response to a json object
        data = r.json()
        # return the SMILES string
        try:
            smi = data["PropertyTable"]["Properties"][0]["IsomericSMILES"]
        except KeyError:
            return (
                "Could not find a molecule matching the text."
                "One possible cause is that the input is incorrect, "
                "input one molecule at a time."
            )
        # remove salts
        return Chem.CanonSmiles(self.largest_mol(smi))

    def smiles2name(self, smi: str) -> str:
        try:
            smi = Chem.MolToSmiles(Chem.MolFromSmiles(smi), canonical=True)
        except Exception:
            return "Invalid SMILES string"
        # query the PubChem database
        r = requests.get(
            "https://pubchem.ncbi.nlm.nih.gov/rest/pug/compound/smiles/"
            + smi
            + "/synonyms/JSON"
        )
        data = r.json()
        try:
            name = data["InformationList"]["Information"][0]["Synonym"][0]
        except KeyError:
            return "Unknown Molecule"
        return name

    def small_molecule_pdb(self, mol_str: str) -> str:
        # takes in molecule name or smiles (converts to smiles if name)
        # writes pdb file name.pdb (gets name from smiles if possible)
        # output is done message
        ps = Chem.SmilesParserParams()
        ps.removeHs = False
        try:
            if self.is_smiles(mol_str):
                m = Chem.MolFromSmiles(mol_str)
                mol_name = self.smiles2name(mol_str)
            else:  # if input is not smiles, try getting smiles
                smi = self.molname2smiles(mol_str)
                m = Chem.MolFromSmiles(smi)
                mol_name = mol_str
            try:  # only if needed
                m = Chem.AddHs(m)
            except Exception:
                pass
            Chem.AllChem.EmbedMolecule(m)
            file_name = f"{self.path_registry.ckpt_pdb}/{mol_name}.pdb"
            Chem.MolToPDBFile(m, file_name)
            print("finished writing pdb file")
            self.path_registry.map_path(
                mol_name, file_name, f"pdb file for the small molecule {mol_name}"
            )
            return (
<<<<<<< HEAD
                f"Succeeded. PDB file for {mol_str} successfully "
                "created and saved to {file_name}."
=======
                f"PDB file for {mol_str} "
                "successfully created and saved "
                f"to {mol_name}.pdb."
>>>>>>> 3bdab5b3
            )
        except Exception as e:
            print(
<<<<<<< HEAD
                "Failed. There was an error getting pdb. "
                "Please input a single molecule name."
                f"{mol_str},{mol_name}, {smi}"
            )
            return (
                "Failed. There was an error getting pdb. "
                "Please input a single molecule name."
=======
                "There was an error getting pdb. Please input a single molecule name."
                f"{mol_str},{mol_name}"
            )
            return (
                "There was an error getting pdb. Please input a single molecule name."
                "Error: " + str(e)
>>>>>>> 3bdab5b3
            )


class SmallMolPDB(BaseTool):
    name = "SmallMoleculePDB"
    description = (
        "Creates a PDB file for a small molecule"
        "Use this tool when you need to use a small molecule in a simulation."
        "Input can be a molecule name or a SMILES string."
    )
    path_registry: Optional[PathRegistry]

    def __init__(self, path_registry: Optional[PathRegistry]):
        super().__init__()
        self.path_registry = path_registry

    def _run(self, mol_str: str) -> str:
        """use the tool."""
        mol_pdb = MolPDB(self.path_registry)
        output = mol_pdb.small_molecule_pdb(mol_str)
        return output<|MERGE_RESOLUTION|>--- conflicted
+++ resolved
@@ -189,33 +189,19 @@
                 mol_name, file_name, f"pdb file for the small molecule {mol_name}"
             )
             return (
-<<<<<<< HEAD
-                f"Succeeded. PDB file for {mol_str} successfully "
-                "created and saved to {file_name}."
-=======
-                f"PDB file for {mol_str} "
+                f"Succeeded. PDB file for {mol_str} "
                 "successfully created and saved "
                 f"to {mol_name}.pdb."
->>>>>>> 3bdab5b3
             )
         except Exception as e:
             print(
-<<<<<<< HEAD
-                "Failed. There was an error getting pdb. "
-                "Please input a single molecule name."
-                f"{mol_str},{mol_name}, {smi}"
+                "There was an error getting pdb. Please input a single molecule name."
+                f"{mol_str},{mol_name}"
             )
             return (
                 "Failed. There was an error getting pdb. "
                 "Please input a single molecule name."
-=======
-                "There was an error getting pdb. Please input a single molecule name."
-                f"{mol_str},{mol_name}"
-            )
-            return (
-                "There was an error getting pdb. Please input a single molecule name."
                 "Error: " + str(e)
->>>>>>> 3bdab5b3
             )
 
 
