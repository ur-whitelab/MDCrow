--- conflicted
+++ resolved
@@ -660,54 +660,6 @@
         ),
     )
 
-<<<<<<< HEAD
-    @root_validator(skip_on_failure=True)
-    def validate_input(cls, values: Union[str, Dict[str, Any]]) -> Dict:
-        if isinstance(values, str):
-            raise ValidationError("Input must be a dictionary")
-
-        pdbfile = values.get("pdbfiles", "")
-        occupancy = values.get("occupancy")
-        tempFactor = values.get("tempFactor")
-        ElemColum = values.get("ElemColum")
-
-        if occupancy is None and tempFactor is None and ElemColum is None:
-            if pdbfile == "":
-                return {"error": "No inputs given, failed use of tool."}
-            else:
-                return values
-        else:
-            if occupancy:
-                if len(occupancy) != 2:
-                    return {
-                        "error": (
-                            "if you want to fix the occupancy"
-                            "column argument must be a tuple of (bool, float)"
-                        )
-                    }
-                if not isinstance(occupancy[0], float):
-                    return {"error": "occupancy first arg must be a float"}
-                if not isinstance(occupancy[1], bool):
-                    return {"error": "occupancy second arg must be a bool"}
-            if tempFactor:
-                if len(tempFactor != 2):
-                    return {
-                        "error": (
-                            "if you want to fix the tempFactor"
-                            "column argument must be a tuple of (float, bool)"
-                        )
-                    }
-                if not isinstance(tempFactor[0], bool):
-                    return {"error": "occupancy first arg must be a float"}
-                if not isinstance(tempFactor[1], float):
-                    return {"error": "tempFactor second arg must be a float"}
-            if ElemColum is not None:
-                if not isinstance(ElemColum[1], bool):
-                    return {"error": "ElemColum must be a bool"}
-            return values
-
-=======
->>>>>>> 5e38213b
 
 class FixPDBFile(BaseTool):
     name: str = "PDBFileFixer"
