import streamlit as st
from dotenv import load_dotenv
from langchain import agents
from langchain.base_language import BaseLanguageModel
from langchain.embeddings.openai import OpenAIEmbeddings
from langchain.vectorstores import Chroma

from mdagent.utils import PathRegistry

from .base_tools import (
    CleaningToolFunction,
    ListRegistryPaths,
    ModifyBaseSimulationScriptTool,
    PackMolTool,
    PPIDistance,
    ProteinName2PDBTool,
    RadiusofGyrationAverage,
    RadiusofGyrationPerFrame,
    RadiusofGyrationPlot,
    RDFTool,
    RMSDCalculator,
    SaltBridgeTool,
    Scholar2ResultLLM,
    SetUpandRunFunction,
    SimulationOutputFigures,
    SmallMolPDB,
    VisualizeProtein,
)


def make_all_tools(
    llm: BaseLanguageModel,
    human=False,
):
    load_dotenv()
    all_tools = []
    path_instance = PathRegistry.get_instance()  # get instance first
    if llm:
        all_tools += agents.load_tools(["llm-math"], llm)
        # all_tools += [PythonREPLTool()]
        all_tools += [
            ModifyBaseSimulationScriptTool(path_registry=path_instance, llm=llm),
            Scholar2ResultLLM(llm=llm, path_registry=path_instance),
        ]
        if human:
            all_tools += [agents.load_tools(["human"], llm)[0]]

    # add base tools
    base_tools = [
        CleaningToolFunction(path_registry=path_instance),
        ListRegistryPaths(path_registry=path_instance),
        ProteinName2PDBTool(path_registry=path_instance),
        PackMolTool(path_registry=path_instance),
        PPIDistance(path_registry=path_instance),
        RadiusofGyrationAverage(path_registry=path_instance),
        RadiusofGyrationPerFrame(path_registry=path_instance),
        RadiusofGyrationPlot(path_registry=path_instance),
        RDFTool(path_registry=path_instance),
        RMSDCalculator(path_registry=path_instance),
        SetUpandRunFunction(path_registry=path_instance),
        SimulationOutputFigures(path_registry=path_instance),
<<<<<<< HEAD
        SaltBridgeTool(path_registry=path_instance),
=======
        SmallMolPDB(path_registry=path_instance),
        VisualizeProtein(path_registry=path_instance),
>>>>>>> ac320688
    ]

    all_tools += base_tools
    return all_tools


def get_tools(
    query,
    llm: BaseLanguageModel,
    top_k_tools=15,
    human=False,
):
    ckpt_dir = PathRegistry.get_instance().ckpt_dir

    all_tools = make_all_tools(llm, human=human)

    # set vector DB for all tools
    vectordb = Chroma(
        collection_name="all_tools_vectordb",
        embedding_function=OpenAIEmbeddings(),
        persist_directory=f"{ckpt_dir}/all_tools_vectordb",
    )
    # vectordb.delete_collection()      #<--- to clear previous vectordb directory
    for i, tool in enumerate(all_tools):
        vectordb.add_texts(
            texts=[tool.description],
            ids=[tool.name],
            metadatas=[{"tool_name": tool.name, "index": i}],
        )
        vectordb.persist()

    # retrieve 'k' tools
    k = min(top_k_tools, vectordb._collection.count())
    if k == 0:
        return None
    docs = vectordb.similarity_search(query, k=k)
    retrieved_tools = []
    for d in docs:
        index = d.metadata.get("index")
        if index is not None and 0 <= index < len(all_tools):
            retrieved_tools.append(all_tools[index])
        else:
            print(f"Invalid index {index}.")
            print("Some tools may be duplicated.")
            print(f"Try to delete vector DB at {ckpt_dir}/all_tools_vectordb.")
            st.markdown(
                "Invalid index. Some tools may be duplicated Try to delete VDB.",
                unsafe_allow_html=True,
            )
    return retrieved_tools<|MERGE_RESOLUTION|>--- conflicted
+++ resolved
@@ -57,14 +57,11 @@
         RadiusofGyrationPlot(path_registry=path_instance),
         RDFTool(path_registry=path_instance),
         RMSDCalculator(path_registry=path_instance),
+        SaltBridgeTool(path_registry=path_instance),
         SetUpandRunFunction(path_registry=path_instance),
         SimulationOutputFigures(path_registry=path_instance),
-<<<<<<< HEAD
-        SaltBridgeTool(path_registry=path_instance),
-=======
         SmallMolPDB(path_registry=path_instance),
         VisualizeProtein(path_registry=path_instance),
->>>>>>> ac320688
     ]
 
     all_tools += base_tools
