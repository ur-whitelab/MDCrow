import streamlit as st
from dotenv import load_dotenv
from langchain import agents
from langchain.base_language import BaseLanguageModel
from langchain.embeddings.openai import OpenAIEmbeddings
from langchain.vectorstores import Chroma

from mdagent.utils import PathRegistry

from .base_tools import (
    CleaningToolFunction,
    ComputeAngles,
    ComputeChi1,
    ComputeChi2,
    ComputeChi3,
    ComputeChi4,
    ComputeDihedrals,
    ComputeOmega,
    ComputePhi,
    ComputePsi,
    ListRegistryPaths,
    ModifyBaseSimulationScriptTool,
    PackMolTool,
    PPIDistance,
    ProteinName2PDBTool,
    RadiusofGyrationAverage,
    RadiusofGyrationPerFrame,
    RadiusofGyrationPlot,
    RDFTool,
    RMSDCalculator,
    Scholar2ResultLLM,
    SetUpandRunFunction,
    SimulationOutputFigures,
    SmallMolPDB,
    VisualizeProtein,
)


def make_all_tools(
    llm: BaseLanguageModel,
    human=False,
):
    load_dotenv()
    all_tools = []
    path_instance = PathRegistry.get_instance()  # get instance first
    if llm:
        all_tools += agents.load_tools(["llm-math"], llm)
        # all_tools += [PythonREPLTool()]
        all_tools += [
            ModifyBaseSimulationScriptTool(path_registry=path_instance, llm=llm),
            Scholar2ResultLLM(llm=llm, path_registry=path_instance),
        ]
        if human:
            all_tools += [agents.load_tools(["human"], llm)[0]]

    # add base tools
    base_tools = [
<<<<<<< HEAD
        ComputeAngles(path_registry=path_instance),
        ComputeChi1(path_registry=path_instance),
        ComputeChi2(path_registry=path_instance),
        ComputeChi3(path_registry=path_instance),
        ComputeChi4(path_registry=path_instance),
        ComputeDihedrals(path_registry=path_instance),
        ComputeOmega(path_registry=path_instance),
        ComputePhi(path_registry=path_instance),
        ComputePsi(path_registry=path_instance),
        Scholar2ResultLLM(llm=llm, path_registry=path_instance),
=======
>>>>>>> ac320688
        CleaningToolFunction(path_registry=path_instance),
        ListRegistryPaths(path_registry=path_instance),
        ProteinName2PDBTool(path_registry=path_instance),
        PackMolTool(path_registry=path_instance),
        PPIDistance(path_registry=path_instance),
        RadiusofGyrationAverage(path_registry=path_instance),
        RadiusofGyrationPerFrame(path_registry=path_instance),
        RadiusofGyrationPlot(path_registry=path_instance),
        RDFTool(path_registry=path_instance),
        RMSDCalculator(path_registry=path_instance),
        SetUpandRunFunction(path_registry=path_instance),
        SimulationOutputFigures(path_registry=path_instance),
        SmallMolPDB(path_registry=path_instance),
        VisualizeProtein(path_registry=path_instance),
    ]

    all_tools += base_tools
    return all_tools


def get_tools(
    query,
    llm: BaseLanguageModel,
    top_k_tools=15,
    human=False,
):
    ckpt_dir = PathRegistry.get_instance().ckpt_dir

    all_tools = make_all_tools(llm, human=human)

    # set vector DB for all tools
    vectordb = Chroma(
        collection_name="all_tools_vectordb",
        embedding_function=OpenAIEmbeddings(),
        persist_directory=f"{ckpt_dir}/all_tools_vectordb",
    )
    # vectordb.delete_collection()      #<--- to clear previous vectordb directory
    for i, tool in enumerate(all_tools):
        vectordb.add_texts(
            texts=[tool.description],
            ids=[tool.name],
            metadatas=[{"tool_name": tool.name, "index": i}],
        )
        vectordb.persist()

    # retrieve 'k' tools
    k = min(top_k_tools, vectordb._collection.count())
    if k == 0:
        return None
    docs = vectordb.similarity_search(query, k=k)
    retrieved_tools = []
    for d in docs:
        index = d.metadata.get("index")
        if index is not None and 0 <= index < len(all_tools):
            retrieved_tools.append(all_tools[index])
        else:
            print(f"Invalid index {index}.")
            print("Some tools may be duplicated.")
            print(f"Try to delete vector DB at {ckpt_dir}/all_tools_vectordb.")
            st.markdown(
                "Invalid index. Some tools may be duplicated Try to delete VDB.",
                unsafe_allow_html=True,
            )
    return retrieved_tools<|MERGE_RESOLUTION|>--- conflicted
+++ resolved
@@ -55,7 +55,6 @@
 
     # add base tools
     base_tools = [
-<<<<<<< HEAD
         ComputeAngles(path_registry=path_instance),
         ComputeChi1(path_registry=path_instance),
         ComputeChi2(path_registry=path_instance),
@@ -65,9 +64,6 @@
         ComputeOmega(path_registry=path_instance),
         ComputePhi(path_registry=path_instance),
         ComputePsi(path_registry=path_instance),
-        Scholar2ResultLLM(llm=llm, path_registry=path_instance),
-=======
->>>>>>> ac320688
         CleaningToolFunction(path_registry=path_instance),
         ListRegistryPaths(path_registry=path_instance),
         ProteinName2PDBTool(path_registry=path_instance),
