import ast
import json
import os
from typing import Optional

import langchain
from langchain import LLMChain, PromptTemplate
from langchain.base_language import BaseLanguageModel
from langchain.tools import BaseTool
from openmm import (
    AndersenThermostat,
    LangevinIntegrator,
    MonteCarloBarostat,
    VerletIntegrator,
    app,
)
from openmm.app import (
    ForceField,
    Modeller,
    PDBFile,
    PDBReporter,
    PDBxFile,
    Simulation,
    StateDataReporter,
)
from openmm.unit import bar, femtoseconds, kelvin, nanometers, picosecond, picoseconds

from .clean_tools import CleaningTools
from .registry import PathRegistry


class SimulationFunctions:
    llm = langchain.chat_models.ChatOpenAI(
        temperature=0.05, model_name="gpt-4", request_timeout=1000, max_tokens=2000
    )

    def _prompt_summary(self, query: str, llm: BaseLanguageModel = llm):
        prompt_template = """Your input is the original query. Your
                            task is to parse through the user query.
                            and provide a summary of the file path input,
                            the type of preprocessing needed (this is the
                            same as cleaning the file), the forcefield
                            used for the simulation,
                            the ensemble of the simulation, the integrator needed,
                            the number of steps, the timestep, the temperature,
                            and other instructions.
                            and follow the format "name: description.

                            File Path: what is the file path of the file
                            you are using? it must include a .cif or .pdb extension.
                            Preprocessing: what preprocessing is needed?
                            you can choose from the following: standard cleaning,
                            remove water, add hydrogens, add hydrogens and remove
                            water. The default is add hydrogens and remove water.
                            Forcefield: what forcefields are you using?
                            you can choose from the following: AMBER, CHARMM,
                            OPLS, GROMACS. Default -->  "amber14-all.xml, tip3p.xml".
                            Ensemble: what ensemble are you using?
                            you can choose from the following:
                            NPT, NVT, NVE. Default --> "NVT".
                            Integrator: what integrator are you using?
                            you can choose from the following:
                            Langevin, Verlet, Brownian.
                            The default depends on the ensemble
                            (NPT -> Langevin, NVT -> Langevin, NVE -> Verlet).
                            Number of Steps: how many steps
                            are you using? The default is 10000.
                            Timestep: what is the timestep?
                            Default --> "1 fs".
                            Temperature: what is the temperature?
                            Default --> "300 K".
                            Pressure: What is the pressure?
                            If NPT ensemble, the default is 1.0 bar, otherwise None.
                            Friction: what is the friction coefficient?
                            Default --> "1.0"
                            record_params: what parameters do you want to record?
                            you can choose from the following:
                            step, time, potentialEnergy, kineticEnergy,
                            totalEnergy, temperature, volume, density,
                            progress, remainingTime, speed, elapsedTime,
                            separator, systemMass, totalSteps, append.
                            Default --> ["step", "potentialEnergy", "temperature"].
                            Other Instructions: what other instructions do you have?
                            The default is none.
                            Example of the final output:
                            File Path: 1a1p.pdb
                            Preprocessing: standard cleaning
                            Forcefield: amber14-all.xml, tip3p.xml
                            Ensemble: NPT
                            Integrator: Langevin
                            Number of Steps: 10000
                            Timestep: 1 fs
                            Temperature: 300 K
                            Pressure: 1.0 bar
                            Friction: 1.0
                            record_params: ["step", "potentialEnergy", "temperature"]
                            Other Instructions: none
                            If there is not enough information in a category,
                            you may fill in with the default, but explicitly state so.
                            Here is the information:{query}"""
        prompt = PromptTemplate(template=prompt_template, input_variables=["query"])
        llm_chain = LLMChain(prompt=prompt, llm=llm)

        return llm_chain.run(" ".join(query))

    def _save_to_file(self, summary: str, filename: str, PathRegistry):
        """Parse the summary string and
        save it to a file in JSON format."""
        # Split the summary into lines
        lines = summary.strip().split("\n")

        # Parse each line into a key and a value
        summary_dict = {}
        for line in lines:
            key, value = line.split(":")
            summary_dict[key.strip()] = value.strip()

        # Save the dictionary to a file
        with open(filename, "w") as f:
            json.dump(summary_dict, f)

        # add filename to registry
        file_description = "Simulation Parameters"
        PathRegistry.map_path(filename, filename, file_description)

    def _instruction_summary(self, query: str, PathRegistry):
        summary = self._prompt_summary(query)
        self._save_to_file(summary, "simulation_parameters.json", PathRegistry)
        return summary

    def _setup_simulation_from_json(self, file_name):
        # Open the json file and load the parameters
        with open(file_name, "r") as f:
            params = json.load(f)
        return params

    def _setup_and_run_simulation(self, query, PathRegistry):
        # Load the force field
        # ask for inputs from the user
        params = self._setup_simulation_from_json(query)

        # forcefield key can be forcefield_files or Forcefield
        if "forcefield_files" in params:
            params["forcefield_files"] = (
                params["forcefield_files"]
                .replace("(default)", "")
                .replace(" and ", ",")
                .strip()
            )
            Forcefield_files = [
                file.strip() for file in params["forcefield_files"].split(",")
            ]
            Forcefield = Forcefield_files[0]
            Water_model = Forcefield_files[1]
        else:
            params["Forcefield"] = (
                params["Forcefield"]
                .replace("(default)", "")
                .replace(" and ", ",")
                .strip()
            )
            Forcefield_files = [
                file.strip() for file in params["Forcefield"].split(",")
            ]
            Forcefield = Forcefield_files[0]
            Water_model = Forcefield_files[1]
        print("Setting up forcields :", Forcefield, Water_model)
        # check if forcefields end in .xml
        if Forcefield.endswith(".xml") and Water_model.endswith(".xml"):
            forcefield = ForceField(Forcefield, Water_model)
        # adding forcefield to registry

        # Load the PDB file
        cleantools = CleaningTools()
        pdbfile = cleantools._extract_path(params["File Path"])
        print("Starting pdb/cis file :", pdbfile)
        name = pdbfile.split(".")[0]
        end = pdbfile.split(".")[1]
        if end == "pdb":
            pdb = PDBFile(pdbfile)
        elif end == "cif":
            pdb = PDBxFile(pdbfile)

        modeller = Modeller(pdb.topology, pdb.positions)
        system = forcefield.createSystem(
            modeller.topology,
            nonbondedMethod=app.PME,
            nonbondedCutoff=1.0 * nanometers,
            constraints=app.PME,
        )

        _integrator = params["Integrator"].split(" ")[0].strip()
        _temp = params["Temperature"].split(" ")[0].strip()
        _friction_coef = params["Friction"].split(" ")[0].strip()
        _timestep = params["Timestep"].split(" ")[0].strip()

        if _integrator == "Langevin":
            print(
                "Setting up Langevin integrator with Parameters:",
                _temp,
                "K",
                _friction_coef,
                "1/ps",
                _timestep,
                "fs",
            )
            if params["Ensemble"] == "NPT":
                _pressure = params["Pressure"].split(" ")[0].strip()
                system.addForce(MonteCarloBarostat(_pressure * bar, _temp * kelvin))
            integrator = LangevinIntegrator(
                float(_temp) * kelvin,
                float(_friction_coef) / picosecond,
                float(_timestep) * femtoseconds,
            )
        elif _integrator == "Verlet":
            if params["Ensemble"] == "NPT":
                _pressure = params["Pressure"].split(" ")[0].strip()
                system.addForce(AndersenThermostat(_temp * kelvin, 1 / picosecond))
                system.addForce(MonteCarloBarostat(_pressure * bar, _temp * kelvin))
                print(
                    "Setting up Verlet integrator with Parameters:",
                    _timestep,
                    "fs",
                    _temp,
                    "K",
                    _pressure,
                    "bar",
                )
            print("Setting up Verlet integrator with Parameters:", _timestep, "fs")
            integrator = VerletIntegrator(float(_timestep) * picoseconds)

        simulation = Simulation(modeller.topology, system, integrator)
        simulation.context.setPositions(modeller.positions)
        simulation.minimizeEnergy()
        simulation.reporters.append(PDBReporter(f"{name}.pdb", 1000))
        # reporter_args = {"reportInterval": 1000}
        reporter_args = {}
        params["record_params"] = ast.literal_eval(params["record_params"])
        for param in params["record_params"]:
            if param in [
                "step",
                "time",
                "potentialEnergy",
                "kineticEnergy",
                "totalEnergy",
                "temperature",
                "volume",
                "density",
                "progress",
                "remainingTime",
                "speed",
                "elapsedTime",
                "separator",
                "systemMass",
                "totalSteps",
                "append",
            ]:
                # The params from the json file should be booleans
                reporter_args[param] = True
        simulation.reporters.append(
            StateDataReporter(f"{name}.csv", 1000, **reporter_args)
        )

        simulation.step(int(params["Number of Steps"].split(" ")[0].strip()))

        # add filenames to registry
        file_name1 = "simulation_trajectory.pdb"
        file_description1 = "Simulation PDB, containing the simulation trajectory"
        PathRegistry.map_path(file_name1, f"{name}.pdb", file_description1)
        file_name2 = "simulation_data.csv"
        file_description2 = (
            "Simulation Data, containing step, potential energy, and temperature"
        )
        PathRegistry.map_path(file_name2, f"{name}.csv", file_description2)

        return simulation

    def _extract_parameters_path(self):
        """Check directory for parameters.json file."""
        # Check if there is a parameters.json file in the directory.
        if os.path.exists("simulation_parameters_summary.json"):
            return "simulation_parameters_summary.json"
        # If there's no exact match, check for
        # any JSON file that contains 'parameters' in its name.
        else:
            for file in os.listdir("."):
                if "parameters" in file and file.endswith(".json"):
                    return file
            # If no matching file is found, raise an exception.
            raise ValueError("No parameters.json file found in directory.")


class SetUpAndRunTool(BaseTool):
    name = "SetUpAndRunTool"
    description = """This tool can only run after InstructionSummary
                    This tool will set up the simulation objects
                    and run the simulation.
                    It will ask for the parameters path.
                    input:  json file
                    """
    path_registry: Optional[PathRegistry]

    def __init__(
        self,
        path_registry: Optional[PathRegistry],
    ):
        super().__init__()
        self.path_registry = path_registry

    def _run(self, query: str) -> str:
        """Use the tool"""
        # find the parameters in the directory
        try:
            if (
                self.path_registry is None 
            ):  # this should not happen
                return "Registry not initialized"
            sim_fxns = SimulationFunctions()
            parameters = sim_fxns._extract_parameters_path()

        except ValueError as e:
            return (
                str(e)
                + """\nPlease use the Instruction summary tool with the
                to create a parameters.json file in the directory."""
            )
<<<<<<< HEAD
        sim_fxns._setup_and_run_simulation(
            parameters, self.path_registry
        )
        return "Simulation Completed, simulation trajectory and data files saved."
=======
        self.log("This are the parameters:")
        self.log(parameters)
        # print the parameters in json file
        with open(parameters) as f:
            params = json.load(f)
        for key, value in params.items():
            print(key, ":", value)
        self.log("Are you sure you want to run the simulation? (y/n)")
        response = input("yes or no: ")
        if response.lower() in ["yes", "y"]:
            sim_fxns._setup_and_run_simulation(parameters)
        else:
            return "Simulation interrupted due to human input"
        return "Simulation Completed, saved as .pdb and .csv files"
>>>>>>> cb3a8cde

    def log(self, text, color="blue"):
        if color == "blue":
            print("\033[1;34m\t{}\033[00m".format(text))
        if color == "red":
            print("\033[31m\t{}\033[00m".format(text))

    async def _arun(self, query: str) -> str:
        """Use the tool asynchronously."""
        raise NotImplementedError("custom_search does not support async")


class InstructionSummary(BaseTool):
    name = "Instruction Summary"
    description = """This tool will summarize the instructions
     given by the human. This is the first tool you will
       use, unless you dont have a .cif or .pdb file in
       which case you have to download one first.
     Input: Instructions or original query.
     Output: Summary of instructions"""

    def _run(self, query: str) -> str:
        # first check if there is any .cif or .pdb files in the directory
        # if there is, then ask for instructions
        files = os.listdir(".")
        pdb_cif_files = [f for f in files if f.endswith(".pdb") or f.endswith(".cif")]
        pdb_cif_files_tidy = [
            f
            for f in files
            if (f.endswith(".pdb") or f.endswith(".cif")) and "tidy" in f
        ]
        if len(pdb_cif_files_tidy) != 0:
            path = pdb_cif_files_tidy[0]
        else:
            path = pdb_cif_files[0]
        sim_fxns = SimulationFunctions()
        summary = sim_fxns._prompt_summary(query + "the pdbfile is" + path)
        sim_fxns._save_to_file(summary, "simulation_parameters_summary.json")
        return summary

    async def _arun(self, query: str) -> str:
        """Use the tool asynchronously."""
        raise NotImplementedError("custom_search does not support async")<|MERGE_RESOLUTION|>--- conflicted
+++ resolved
@@ -324,12 +324,6 @@
                 + """\nPlease use the Instruction summary tool with the
                 to create a parameters.json file in the directory."""
             )
-<<<<<<< HEAD
-        sim_fxns._setup_and_run_simulation(
-            parameters, self.path_registry
-        )
-        return "Simulation Completed, simulation trajectory and data files saved."
-=======
         self.log("This are the parameters:")
         self.log(parameters)
         # print the parameters in json file
@@ -340,11 +334,10 @@
         self.log("Are you sure you want to run the simulation? (y/n)")
         response = input("yes or no: ")
         if response.lower() in ["yes", "y"]:
-            sim_fxns._setup_and_run_simulation(parameters)
+            sim_fxns._setup_and_run_simulation(parameters, self.path_registry)
         else:
             return "Simulation interrupted due to human input"
-        return "Simulation Completed, saved as .pdb and .csv files"
->>>>>>> cb3a8cde
+        return "Simulation Completed, simulation trajectory and data files saved."
 
     def log(self, text, color="blue"):
         if color == "blue":
