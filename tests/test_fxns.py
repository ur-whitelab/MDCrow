import os
import warnings
from unittest.mock import mock_open, patch

import pytest

<<<<<<< HEAD
from mdagent.tools.clean_tools import _add_hydrogens_and_remove_water
from mdagent.tools.md_util_tools import get_pdb
from mdagent.tools.setup_and_Run import (
    _extract_parameters_path,
    _setup_simulation_from_json,
)
from mdagent.tools.vis_tools import VisFunctions

warnings.filterwarnings("ignore", category=DeprecationWarning, module="pkg_resources")
=======
from mdagent.tools.vis_tools import VisFunctions
>>>>>>> e5d99a47


@pytest.fixture
def path_to_cif():
    # Save original working directory
    original_cwd = os.getcwd()

    # Change current working directory to the directory where the CIF file is located
    tests_dir = os.path.dirname(os.path.abspath(__file__))
    os.chdir(tests_dir)

    # Yield the filename only
    filename_only = "3pqr.cif"
    yield filename_only

<<<<<<< HEAD
    # Restore original working directory after the test is done
    os.chdir(original_cwd)


# Test visualization tools
=======
>>>>>>> e5d99a47
@pytest.fixture
def vis_fxns():
    return VisFunctions()


@pytest.mark.skip(reason="molrender is not pip installable")
def test_run_molrender(
<<<<<<< HEAD
    path_to_cif,
=======
    path_to_ci,
>>>>>>> e5d99a47
):
    result = vis_fxns.run_molrender(path_to_cif, vis_fxns)
    assert result == "Visualization created"


def test_create_notebook(path_to_cif, vis_fxns):
    result = vis_fxns.create_notebook(path_to_cif)
<<<<<<< HEAD
    assert result == "Visualization Complete"


def test_add_hydrogens_and_remove_water(path_to_cif):
    result = _add_hydrogens_and_remove_water(path_to_cif)
    assert "Cleaned File" in result  # just want to make sur the function ran


@patch("os.path.exists")
@patch("os.listdir")
def test_extract_parameters_path(mock_listdir, mock_exists):
    # Test when parameters.json exists
    mock_exists.return_value = True
    assert _extract_parameters_path() == "parameters.json"
    mock_exists.assert_called_once_with("parameters.json")
    mock_exists.reset_mock()  # Reset the mock for the next scenario

    # Test when parameters.json does not exist, but some_parameters.json does
    mock_exists.return_value = False
    mock_listdir.return_value = ["some_parameters.json", "other_file.txt"]
    assert _extract_parameters_path() == "some_parameters.json"

    # Test when no appropriate file exists
    mock_listdir.return_value = ["other_file.json", "other_file.txt"]
    with pytest.raises(ValueError) as e:
        _extract_parameters_path()
    assert str(e.value) == "No parameters.json file found in directory."


@patch(
    "builtins.open",
    new_callable=mock_open,
    read_data='{"param1": "value1", "param2": "value2"}',
)
@patch("json.load")
def test_setup_simulation_from_json(mock_json_load, mock_file_open):
    # Define the mock behavior for json.load
    mock_json_load.return_value = {"param1": "value1", "param2": "value2"}
    params = _setup_simulation_from_json("test_file.json")
    mock_file_open.assert_called_once_with("test_file.json", "r")
    mock_json_load.assert_called_once()
    assert params == {"param1": "value1", "param2": "value2"}


# Test MD utility tools
@pytest.fixture
def fibronectin():
    return "fibronectin"


def test_getpdb(fibronectin):
    name = get_pdb(fibronectin)
    assert name == "1X3D.cif"
=======
    assert result == "Visualization Complete"
>>>>>>> e5d99a47
<|MERGE_RESOLUTION|>--- conflicted
+++ resolved
@@ -4,7 +4,7 @@
 
 import pytest
 
-<<<<<<< HEAD
+
 from mdagent.tools.clean_tools import _add_hydrogens_and_remove_water
 from mdagent.tools.md_util_tools import get_pdb
 from mdagent.tools.setup_and_Run import (
@@ -14,9 +14,7 @@
 from mdagent.tools.vis_tools import VisFunctions
 
 warnings.filterwarnings("ignore", category=DeprecationWarning, module="pkg_resources")
-=======
 from mdagent.tools.vis_tools import VisFunctions
->>>>>>> e5d99a47
 
 
 @pytest.fixture
@@ -32,14 +30,11 @@
     filename_only = "3pqr.cif"
     yield filename_only
 
-<<<<<<< HEAD
     # Restore original working directory after the test is done
     os.chdir(original_cwd)
 
 
 # Test visualization tools
-=======
->>>>>>> e5d99a47
 @pytest.fixture
 def vis_fxns():
     return VisFunctions()
@@ -47,11 +42,7 @@
 
 @pytest.mark.skip(reason="molrender is not pip installable")
 def test_run_molrender(
-<<<<<<< HEAD
     path_to_cif,
-=======
-    path_to_ci,
->>>>>>> e5d99a47
 ):
     result = vis_fxns.run_molrender(path_to_cif, vis_fxns)
     assert result == "Visualization created"
@@ -59,7 +50,6 @@
 
 def test_create_notebook(path_to_cif, vis_fxns):
     result = vis_fxns.create_notebook(path_to_cif)
-<<<<<<< HEAD
     assert result == "Visualization Complete"
 
 
@@ -112,7 +102,4 @@
 
 def test_getpdb(fibronectin):
     name = get_pdb(fibronectin)
-    assert name == "1X3D.cif"
-=======
-    assert result == "Visualization Complete"
->>>>>>> e5d99a47
+    assert name == "1X3D.cif"