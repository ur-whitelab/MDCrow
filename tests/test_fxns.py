--- conflicted
+++ resolved
@@ -1,5 +1,3 @@
-<<<<<<< HEAD
-=======
 import os
 
 import pytest
@@ -20,7 +18,6 @@
     assert dummy_output == 46
 
 
->>>>>>> b3bdb20e
 def test_dummy_run():
     assert True
 
