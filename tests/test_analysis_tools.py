--- conflicted
+++ resolved
@@ -104,12 +104,7 @@
 
 def test_create_notebook(path_to_cif, vis_fxns):
     result = vis_fxns.create_notebook(path_to_cif)
-<<<<<<< HEAD
     (f"{vis_fxns.path_registry.ckpt_figures}/{path_to_cif.split('.')[0]}_vis.ipynb")
-    assert result == "Visualization Complete"
-=======
-    path_to_notebook = path_to_cif.split(".")[0] + "_vis.ipynb"
-    os.remove(path_to_notebook)
     assert result == "Visualization Complete"
 
 
@@ -256,7 +251,7 @@
     mock_savetxt.assert_called_once()
     args, kwargs = mock_savetxt.call_args
     assert args[0].startswith(
-        f"{rmsd_functions.csv_dir}/{rmsd_functions.filename}_"
+        f"{rmsd_functions.path_registry.ckpt_records}/{rmsd_functions.filename}_"
     ), "np.savetxt called with unexpected file name"
     # assert "test_rmsd.csv" in args, "Expected np.savetxt to save to correct file"
     assert "Average RMSD is 0.15" in message, "Expected correct average RMSD in message"
@@ -275,13 +270,13 @@
         mock_plt_savefig.assert_called_once()
         args, _ = mock_plt_savefig.call_args
         assert args[0].startswith(
-            f"{rmsd_functions.figure_dir}/FIG_{rmsd_functions.filename}_"
+            f"{rmsd_functions.path_registry.ckpt_figures}/{rmsd_functions.filename}"
         ), "plt.savefig called with unexpected file path"
         assert (
             f"Plotted RMSD over time for {pdb_name}."
-            f" Saved to FIG_{rmsd_functions.filename}_" in message
+            f" Saved to {rmsd_functions.filename}" in message
         ), "Expected correct plotting message"
-        assert f"Saved to {rmsd_functions.filename}_" in message  # csv file
+        assert f"Saved to {rmsd_functions.filename}" in message  # csv file
     else:
         mock_plt_savefig.assert_not_called()
 
@@ -331,17 +326,16 @@
     mock_savetxt.assert_called_once()
     args, _ = mock_savetxt.call_args
     assert args[0].startswith(
-        f"{rmsd_functions.csv_dir}/{rmsd_functions.filename}_"
+        f"{rmsd_functions.path_registry.ckpt_records}/{rmsd_functions.filename}_"
     ), "CSV file path passed to np.savetxt doesn't match expected pattern."
     assert "Saved RMSF data to" in message, "Expected save message not found in return."
     if plot:
         mock_plt_savefig.assert_called_once()
         savefig_args, _ = mock_plt_savefig.call_args
         assert savefig_args[0].startswith(
-            f"{rmsd_functions.figure_dir}/FIG_{rmsd_functions.filename}_"
+            f"{rmsd_functions.path_registry.ckpt_figures}/FIG_{rmsd_functions.filename}_"
         ), "Plot file path passed to plt.savefig doesn't match expected pattern."
         assert "Plotted RMSF. Saved to" in message, "Expected plot message not found."
 
     else:
-        mock_plt_savefig.assert_not_called()
->>>>>>> 59aff898
+        mock_plt_savefig.assert_not_called()